#!/usr/bin/env python3
# sensorloader_trt.py - Read BME680 sensor data and process with TensorRT model

import time
import logging
import numpy as np
import json
import os
import tensorrt as trt
import pycuda.driver as cuda
import pycuda.autoinit

# Import sensor library
from bme680 import BME680
from smbus2 import SMBus

# Set up logging
logging.basicConfig(level=logging.INFO, format='%(asctime)s - %(levelname)s - %(message)s')
logger = logging.getLogger(__name__)

# TensorRT Engine handling
class TensorRTInference:
    def __init__(self, engine_path):
        logger.info(f"Initializing TensorRT engine from {engine_path}")
        self.logger = trt.Logger(trt.Logger.WARNING)
        
        # Load TRT engine
        with open(engine_path, 'rb') as f:
            runtime = trt.Runtime(self.logger)
            self.engine = runtime.deserialize_cuda_engine(f.read())
            
        if not self.engine:
            raise RuntimeError("Failed to load TensorRT engine")
            
        # Create execution context
        self.context = self.engine.create_execution_context()
        
        # Find input and output bindings
        self.input_idx = 0  # Assume first binding is input
        self.output_idx = 1  # Assume second binding is output
        
        # Create GPU buffers and host buffers
        self.input_shape = (1, 4)  # Batch size 1, 4 sensor values
        self.output_shape = (1, 5)  # Batch size 1, 5 output values (validity + 4 filtered values)
        
        # Create GPU buffers - Fix for numpy.int64 vs unsigned long type mismatch
        input_size = int(np.prod(self.input_shape) * np.dtype(np.float32).itemsize)
        output_size = int(np.prod(self.output_shape) * np.dtype(np.float32).itemsize)
        self.d_input = cuda.mem_alloc(input_size)
        self.d_output = cuda.mem_alloc(output_size)
        
        # Create host buffers
        self.h_input = cuda.pagelocked_empty(self.input_shape, dtype=np.float32)
        self.h_output = cuda.pagelocked_empty(self.output_shape, dtype=np.float32)
        
        # Create CUDA stream
        self.stream = cuda.Stream()
        
        logger.info("TensorRT engine initialized successfully")
    
    def infer(self, sensor_data):
        """Run inference on sensor data"""
        # Normalize input data
        normalized_data = self.normalize_data(sensor_data)
        
        # Copy to input buffer
        np.copyto(self.h_input[0], normalized_data)
        
        # Copy input data to device
        cuda.memcpy_htod_async(self.d_input, self.h_input, self.stream)
        
        # Run inference
        bindings = [int(self.d_input), int(self.d_output)]
        
        self.context.execute_async_v2(
            bindings=bindings,
            stream_handle=self.stream.handle
        )
        
        # Copy results back to host
        cuda.memcpy_dtoh_async(self.h_output, self.d_output, self.stream)
        
        # Synchronize stream
        self.stream.synchronize()
        
        return self.h_output[0]
    
    def normalize_data(self, data):
        """Normalize sensor data to model input range"""
        # Extract and normalize each sensor reading
        # These normalization values should match those used during training
        normalized = np.array([
            data['temperature'] / 100.0,  # Scale temperature
            data['humidity'] / 100.0,     # Scale humidity
            data['pressure'] / 1100.0,    # Scale pressure
            np.log10(max(data['gas_resistance'], 1)) / 5.0  # Log scale for gas resistance
        ], dtype=np.float32)
        
        return normalized
    
    def interpret_results(self, results):
        """Interpret model output"""
        validity_score = results[0]
        filtered_values = results[1:]
        
        is_valid = validity_score > 0.5
        
        return {
            'validity_score': float(validity_score),
            'is_valid': bool(is_valid),
            'filtered_temperature': float(filtered_values[0] * 100.0),
            'filtered_humidity': float(filtered_values[1] * 100.0),
            'filtered_pressure': float(filtered_values[2] * 1100.0),
            'filtered_gas_resistance': float(10 ** (filtered_values[3] * 5.0))
        }

def initialize_sensor():
    """Initialize and configure the BME680 sensor"""
    try:
        # Create an SMBus instance for I2C bus 7
        i2c_bus = SMBus(7)
        
        # Initialize BME680 with the specified bus
        sensor = BME680(i2c_device=i2c_bus)
        
        # Configure the sensor with direct values instead of enums
        sensor.set_humidity_oversample(2)  # Instead of BME680.OS_2X
        sensor.set_pressure_oversample(4)  # Instead of BME680.OS_4X
        sensor.set_temperature_oversample(8)  # Instead of BME680.OS_8X
        sensor.set_filter(3)  # Instead of BME680.FILTER_SIZE_3
        sensor.set_gas_status(1)  # Instead of BME680.ENABLE_GAS_MEAS
        
        # Set gas heater parameters for measuring VOCs
        sensor.set_gas_heater_temperature(320)
        sensor.set_gas_heater_duration(150)
        sensor.select_gas_heater_profile(0)
        
        logger.info("BME680 sensor initialized successfully")
        return sensor, False
    except Exception as e:
        logger.warning(f"Failed to initialize BME680 sensor: {e}")
        logger.warning("Running in simulation mode")
        return None, True

def read_sensor_data(sensor, simulation_mode):
    """Read data from BME680 sensor or generate simulated data"""
    # Default to simulation mode if there's any issue
    use_simulation = simulation_mode
    sensor_data = None
    
    if not use_simulation and sensor is not None:
        try:
            # Try to get sensor data
            if sensor.get_sensor_data():
                sensor_data = {
                    'temperature': sensor.data.temperature,
                    'humidity': sensor.data.humidity,
                    'pressure': sensor.data.pressure,
                    'gas_resistance': sensor.data.gas_resistance if sensor.data.heat_stable else 0
                }
                logger.debug(f"Read sensor data: {sensor_data}")
            else:
                logger.warning("Sensor returned no data, using simulation")
                use_simulation = True
        except Exception as e:
            logger.error(f"Error reading sensor: {e}")
            # Fall back to simulation if reading fails
            use_simulation = True
    else:
        use_simulation = True
    
    # Generate simulated data if in simulation mode or reading failed
    if use_simulation or sensor_data is None:
        import random
        sensor_data = {
            'temperature': round(random.uniform(18, 28), 2),
            'humidity': round(random.uniform(40, 70), 2),
            'pressure': round(random.uniform(990, 1030), 2),
            'gas_resistance': round(random.uniform(5000, 15000), 2)
        }
        logger.debug(f"Generated simulated data: {sensor_data}")
    
    # Ensure we're returning valid data
    if sensor_data is None:
        logger.error("Failed to get sensor data or generate simulation data")
        # Provide default values as a last resort
        sensor_data = {
            'temperature': 22.0,
            'humidity': 50.0,
            'pressure': 1000.0,
            'gas_resistance': 10000.0
        }
    
    return sensor_data

def write_to_neo4j_csv(data, filename='data/live_readings.csv'):
    """Write sensor readings to CSV file for Neo4j import"""
    import csv
    import os
    from datetime import datetime
    
    # Create directory if it doesn't exist
    os.makedirs(os.path.dirname(filename), exist_ok=True)
    
    # Check if file exists to determine if header needs to be written
    file_exists = os.path.isfile(filename)
    
    # Current timestamp in milliseconds
    timestamp = int(datetime.now().timestamp() * 1000)
    
    # Create row data dictionary
    row_data = {}
    row_data['timestamp'] = timestamp
    row_data['temperature'] = data['raw']['temperature']
    row_data['humidity'] = data['raw']['humidity']
    row_data['pressure'] = data['raw']['pressure']
    row_data['gas'] = data['raw']['gas_resistance']
    row_data['validity_score'] = data['filtered']['validity_score']
    
    # Open CSV file in append mode
    with open(filename, 'a', newline='') as csvfile:
        fieldnames = ['timestamp', 'temperature', 'humidity', 'pressure', 'gas', 'validity_score']
        writer = csv.DictWriter(csvfile, fieldnames=fieldnames)
        
        # Write header if file is new
        if not file_exists:
            writer.writeheader()
        
        # Write data row
<<<<<<< HEAD
        writer.writerow(row_data)
=======
        writer.writerow({
            'timestamp': timestamp,
            'temperature': data['raw']['temperature'],
            'humidity': data['raw']['humidity'],
            'pressure': data['raw']['pressure'],
            'gas': data['raw']['gas_resistance'],
            'validity_score': data['filtered']['validity_score']
        })
>>>>>>> 5735aa0f

def main():
    # Initialize sensor
    sensor, simulation_mode = initialize_sensor()
    
    # Initialize TensorRT model
    model_path = 'models/sensor_model.engine'
    if not os.path.exists(model_path):
        logger.error(f"Model not found: {model_path}")
        logger.info("Please run build_sensor_model.py first to generate the model")
        return
    
    trt_model = TensorRTInference(model_path)
    
    # Create data output directory
    os.makedirs('data', exist_ok=True)
    
    try:
        logger.info("Starting sensor data collection")
        while True:
            # Read sensor data
            raw_data = read_sensor_data(sensor, simulation_mode)
            
            if raw_data is not None:
                # Run inference
                result = trt_model.infer(raw_data)
                
                # Interpret results
                interpreted = trt_model.interpret_results(result)
                
                # Combine raw and filtered data
                combined_data = {
                    'timestamp': int(time.time() * 1000),
                    'raw': raw_data,
                    'filtered': interpreted,
                    'status': 'normal' if interpreted['is_valid'] else 'anomaly'
                }
                
                # Print status
                logger.info(f"Status: {combined_data['status']} - " +
                          f"Temp: {raw_data['temperature']:.1f}°C, " +
                          f"Humidity: {raw_data['humidity']:.1f}%, " +
                          f"Pressure: {raw_data['pressure']:.1f}hPa, " +
                          f"Gas: {raw_data['gas_resistance']:.0f}Ω, " +
                          f"Validity: {interpreted['validity_score']:.2f}")
                
                # Save data for Neo4j import
                write_to_neo4j_csv(combined_data)
            else:
                logger.error("Failed to get sensor data, skipping this reading")
            
            # Wait before next reading
            time.sleep(5)
            
    except KeyboardInterrupt:
        logger.info("Sensor monitoring stopped by user")
    finally:
        if not simulation_mode and sensor is not None:
            # Properly close I2C bus if needed
            try:
                sensor._i2c.close()
            except:
                pass
        logger.info("Sensor monitoring finished")

if __name__ == "__main__":
    main()<|MERGE_RESOLUTION|>--- conflicted
+++ resolved
@@ -227,9 +227,8 @@
             writer.writeheader()
         
         # Write data row
-<<<<<<< HEAD
-        writer.writerow(row_data)
-=======
+ 
+        
         writer.writerow({
             'timestamp': timestamp,
             'temperature': data['raw']['temperature'],
@@ -238,7 +237,7 @@
             'gas': data['raw']['gas_resistance'],
             'validity_score': data['filtered']['validity_score']
         })
->>>>>>> 5735aa0f
+
 
 def main():
     # Initialize sensor
